{
  "agent": {
    "name": "Agent",
    "description": "Custom Agent",
    "welcomeMessage": "Welcome to chat with me",
    "module": "agent.agent",
    "rootAgent": "rootagent"
  },
  "ui": {
    "title": "My Agent",
    "theme": {
      "primaryColor": "blue",
      "secondaryColor": "purple"
    },
    "features": {
      "showFileExplorer": true,
      "showSessionList": true,
      "enableFileUpload": false
    }
  },
  "files": {
    "outputDirectory": "output",
    "watchDirectories": ["output"],
    "fileExtensions": {
      "supported": ["json", "md", "txt", "csv", "py", "js", "ts", "log"],
      "defaultViewer": {
        "json": "code",
        "md": "markdown",
        "csv": "table",
        "default": "code"
      }
    }
  },
  "websocket": {
    "host": "localhost",
    "port": 8000,
    "reconnectInterval": 3000,
    "maxReconnectAttempts": 10
  },
  "session": {
    "persistent": false,
    "maxSessions": 50,
    "defaultSessionTitle": "New Session"
  },
  "server": {
<<<<<<< HEAD
    "port": 50001,
=======
    "port": 50002,
>>>>>>> ff4713a0
    "allowedHosts": ["localhost", "127.0.0.1", "0.0.0.0", "*"]
  }
}<|MERGE_RESOLUTION|>--- conflicted
+++ resolved
@@ -4,7 +4,7 @@
     "description": "Custom Agent",
     "welcomeMessage": "Welcome to chat with me",
     "module": "agent.agent",
-    "rootAgent": "rootagent"
+    "rootAgent": "root_agent"
   },
   "ui": {
     "title": "My Agent",
@@ -43,11 +43,7 @@
     "defaultSessionTitle": "New Session"
   },
   "server": {
-<<<<<<< HEAD
-    "port": 50001,
-=======
     "port": 50002,
->>>>>>> ff4713a0
     "allowedHosts": ["localhost", "127.0.0.1", "0.0.0.0", "*"]
   }
 }